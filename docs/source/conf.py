# Configuration file for the Sphinx documentation builder.
#
# This file only contains a selection of the most common options. For a full
# list see the documentation:
# https://www.sphinx-doc.org/en/master/usage/configuration.html

# -- Path setup --------------------------------------------------------------

# If extensions (or modules to document with autodoc) are in another directory,
# add these directories to sys.path here. If the directory is relative to the
# documentation root, use os.path.abspath to make it absolute, like shown here.
#
import os
import sys
<<<<<<< HEAD
from typing import List
=======
import sphinx_rtd_theme
>>>>>>> 60c4a446

sys.path.insert(0, os.path.abspath("../../mdgo"))

# -- Project information -----------------------------------------------------

project = "mdgo"
copyright = "2021, Tingzheng Hou"
author = "Tingzheng Hou"

# The full version, including alpha/beta/rc tags
release = "0.1.0"


# -- General configuration ---------------------------------------------------

# Add any Sphinx extension module names here, as strings. They can be
# extensions coming with Sphinx (named 'sphinx.ext.*') or your custom
# ones.

extensions = [
    "sphinx.ext.autodoc",
    "sphinx.ext.intersphinx",
    "sphinx.ext.doctest",
    "sphinx.ext.autosummary",
    "sphinx.ext.mathjax",
    "sphinx.ext.viewcode",
    "sphinx.ext.napoleon",
    "sphinx.ext.todo",
    "sphinx_rtd_theme",
]

source_suffix = [".rst"]
autodoc_member_order = "bysource"

# Add any paths that contain templates here, relative to this directory.
templates_path = ["_templates"]

# List of patterns, relative to source directory, that match files and
# directories to ignore when looking for source files.
# This pattern also affects html_static_path and html_extra_path.
exclude_patterns: List[str] = []


# -- Options for HTML output -------------------------------------------------

# The theme to use for HTML and HTML Help pages.  See the documentation for
# a list of builtin themes.
#

html_theme = "sphinx_rtd_theme"

# Add any paths that contain custom static files (such as style sheets) here,
# relative to this directory. They are copied after the builtin static files,
# so a file named "default.css" will overwrite the builtin "default.css".
html_static_path = ["_static"]
html_logo = "_static/logo_mdgo.png"
html_theme_options = {
    "logo_only": True,
    "display_version": False,
}

autodoc_mock_imports = [
    "numpy",
    "pandas",
    "matplotlib",
    "scipy",
    "tqdm",
    "pymatgen",
    "statsmodels",
    "pubchempy",
    "MDAnalysis",
    "selenium",
    "matplotlib.pyplot",
    "MDAnalysis.lib",
    "MDAnalysis.lib.distances",
    "MDAnalysis.analysis",
    "MDAnalysis.analysis.msd",
    "MDAnalysis.analysis.distances",
    "pymatgen.io",
    "pymatgen.io.lammps",
    "pymatgen.io.lammps.data",
    "statsmodels.tsa",
    "statsmodels.tsa.stattools",
    "scipy.signal",
    "scipy.optimize",
    "selenium.common",
    "selenium.common.exceptions",
    "selenium.webdriver",
    "selenium.webdriver.support",
    "selenium.webdriver.support.ui",
    "selenium.webdriver.common",
    "selenium.webdriver.common.by",
]<|MERGE_RESOLUTION|>--- conflicted
+++ resolved
@@ -12,11 +12,7 @@
 #
 import os
 import sys
-<<<<<<< HEAD
-from typing import List
-=======
 import sphinx_rtd_theme
->>>>>>> 60c4a446
 
 sys.path.insert(0, os.path.abspath("../../mdgo"))
 
